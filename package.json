--- conflicted
+++ resolved
@@ -1,10 +1,6 @@
 {
   "name": "@tq-bit/node-red-contrib-server-sent-events",
-<<<<<<< HEAD
-  "version": "1.6.6",
-=======
   "version": "1.6.8",
->>>>>>> 26d9f78a
   "description": "Nodes to create - or subscribe to - server-sent events",
   "main": "index.js",
   "scripts": {
